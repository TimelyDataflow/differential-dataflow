--- conflicted
+++ resolved
@@ -426,36 +426,24 @@
         phantom: PhantomData<(L, C)>,
     }
 
-<<<<<<< HEAD
-    impl<L: Layout> Cursor<OrdValBatch<L>> for OrdValCursor<L> {
-=======
-    impl<L: Layout, C> Cursor for OrdValCursor<L, C> {
->>>>>>> 5ea6fe53
+    impl<L: Layout, C> Cursor<OrdValBatch<L, C>> for OrdValCursor<L, C> {
         type Key = <L::Target as Update>::Key;
         type Val = <L::Target as Update>::Val;
         type Time = <L::Target as Update>::Time;
         type R = <L::Target as Update>::Diff;
 
-<<<<<<< HEAD
-        fn key<'a>(&self, storage: &'a OrdValBatch<L>) -> &'a Self::Key { &storage.storage.keys.index(self.key_cursor.try_into().ok().unwrap()) }
-        fn val<'a>(&self, storage: &'a OrdValBatch<L>) -> &'a Self::Val { &storage.storage.vals.index(self.val_cursor.try_into().ok().unwrap()) }
-        fn map_times<L2: FnMut(&Self::Time, &Self::R)>(&mut self, storage: &OrdValBatch<L>, mut logic: L2) {
-=======
-        type Storage = OrdValBatch<L, C>;
-
-        fn key<'a>(&self, storage: &'a Self::Storage) -> &'a Self::Key { storage.storage.keys.index(self.key_cursor) }
-        fn val<'a>(&self, storage: &'a Self::Storage) -> &'a Self::Val { storage.storage.vals.index(self.val_cursor) }
-        fn map_times<L2: FnMut(&Self::Time, &Self::R)>(&mut self, storage: &Self::Storage, mut logic: L2) {
->>>>>>> 5ea6fe53
+        fn key<'a>(&self, storage: &'a OrdValBatch<L, C>) -> &'a Self::Key { storage.storage.keys.index(self.key_cursor) }
+        fn val<'a>(&self, storage: &'a OrdValBatch<L, C>) -> &'a Self::Val { storage.storage.vals.index(self.val_cursor) }
+        fn map_times<L2: FnMut(&Self::Time, &Self::R)>(&mut self, storage: &OrdValBatch<L, C>, mut logic: L2) {
             let (lower, upper) = storage.storage.updates_for_value(self.val_cursor);
             for index in lower .. upper {
                 let (time, diff) = &storage.storage.updates.index(index);
                 logic(time, diff);
             }
         }
-        fn key_valid(&self, storage: &OrdValBatch<L>) -> bool { self.key_cursor < storage.storage.keys.len() }
-        fn val_valid(&self, storage: &OrdValBatch<L>) -> bool { self.val_cursor < storage.storage.values_for_key(self.key_cursor).1 }
-        fn step_key(&mut self, storage: &OrdValBatch<L>){ 
+        fn key_valid(&self, storage: &OrdValBatch<L, C>) -> bool { self.key_cursor < storage.storage.keys.len() }
+        fn val_valid(&self, storage: &OrdValBatch<L, C>) -> bool { self.val_cursor < storage.storage.values_for_key(self.key_cursor).1 }
+        fn step_key(&mut self, storage: &OrdValBatch<L, C>){ 
             self.key_cursor += 1;
             if self.key_valid(storage) {
                 self.rewind_vals(storage);
@@ -464,28 +452,28 @@
                 self.key_cursor = storage.storage.keys.len();
             }
         }
-        fn seek_key(&mut self, storage: &OrdValBatch<L>, key: &Self::Key) { 
+        fn seek_key(&mut self, storage: &OrdValBatch<L, C>, key: &Self::Key) { 
             self.key_cursor += storage.storage.keys.advance(self.key_cursor, storage.storage.keys.len(), |x| x.lt(key));
             if self.key_valid(storage) {
                 self.rewind_vals(storage);
             }
         }
-        fn step_val(&mut self, storage: &OrdValBatch<L>) {
+        fn step_val(&mut self, storage: &OrdValBatch<L, C>) {
             self.val_cursor += 1; 
             if !self.val_valid(storage) {
                 self.val_cursor = storage.storage.values_for_key(self.key_cursor).1;
             }
         }
-        fn seek_val(&mut self, storage: &OrdValBatch<L>, val: &Self::Val) { 
+        fn seek_val(&mut self, storage: &OrdValBatch<L, C>, val: &Self::Val) { 
             self.val_cursor += storage.storage.vals.advance(self.val_cursor, storage.storage.values_for_key(self.key_cursor).1, |x| x.lt(val));
         }
-        fn rewind_keys(&mut self, storage: &OrdValBatch<L>) { 
+        fn rewind_keys(&mut self, storage: &OrdValBatch<L, C>) { 
             self.key_cursor = 0;
             if self.key_valid(storage) {
                 self.rewind_vals(storage)
             }
         }
-        fn rewind_vals(&mut self, storage: &OrdValBatch<L>) { 
+        fn rewind_vals(&mut self, storage: &OrdValBatch<L, C>) { 
             self.val_cursor = storage.storage.values_for_key(self.key_cursor).0;
         }
     }
@@ -610,11 +598,7 @@
         }
 
         #[inline(never)]
-<<<<<<< HEAD
-        fn done(mut self, lower: Antichain<Self::Time>, upper: Antichain<Self::Time>, since: Antichain<Self::Time>) -> OrdValBatch<L> {
-=======
-        fn done(mut self, lower: Antichain<<L::Target as Update>::Time>, upper: Antichain<<L::Target as Update>::Time>, since: Antichain<<L::Target as Update>::Time>) -> OrdValBatch<L, C> {
->>>>>>> 5ea6fe53
+        fn done(mut self, lower: Antichain<Self::Time>, upper: Antichain<Self::Time>, since: Antichain<Self::Time>) -> OrdValBatch<L, C> {
             // Record the final offsets
             self.result.vals_offs.push(self.result.updates.len().try_into().ok().unwrap());
             // Remove any pending singleton, and if it was set increment our count.
