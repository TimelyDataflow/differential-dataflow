--- conflicted
+++ resolved
@@ -252,11 +252,7 @@
 			desc: self.description,
 		}
 	}
-<<<<<<< HEAD
-	fn work(&mut self, source1: &OrdValBatch<K,V,T,R>, source2: &OrdValBatch<K,V,T,R>, frontier: &Option<Vec<T>>, fuel: &mut isize) {
-=======
-	fn work(&mut self, source1: &OrdValBatch<K,V,T,R,O>, source2: &OrdValBatch<K,V,T,R,O>, frontier: &Option<Vec<T>>, fuel: &mut usize) {
->>>>>>> 8a44b24f
+	fn work(&mut self, source1: &OrdValBatch<K,V,T,R,O>, source2: &OrdValBatch<K,V,T,R,O>, frontier: &Option<Vec<T>>, fuel: &mut isize) {
 
 		let starting_updates = self.result.vals.vals.vals.len();
 		let mut effort = 0isize;
@@ -576,11 +572,7 @@
 			desc: self.description,
 		}
 	}
-<<<<<<< HEAD
-	fn work(&mut self, source1: &OrdKeyBatch<K,T,R>, source2: &OrdKeyBatch<K,T,R>, frontier: &Option<Vec<T>>, fuel: &mut isize) {
-=======
-	fn work(&mut self, source1: &OrdKeyBatch<K,T,R,O>, source2: &OrdKeyBatch<K,T,R,O>, frontier: &Option<Vec<T>>, fuel: &mut usize) {
->>>>>>> 8a44b24f
+	fn work(&mut self, source1: &OrdKeyBatch<K,T,R,O>, source2: &OrdKeyBatch<K,T,R,O>, frontier: &Option<Vec<T>>, fuel: &mut isize) {
 
 		let starting_updates = self.result.vals.vals.len();
 		let mut effort = 0isize;
